"""Automation window"""

from __future__ import annotations
import sys
import os
import io
import time
from tkinter import filedialog
from threading import Thread
from typing import TYPE_CHECKING
import json
import struct
import binascii
import contextlib
import tkinter
from PIL import ImageTk, Image
import customtkinter
import discord_webhook
from ..widget.raid_info_widget import RaidInfoWidget
from ..util.raid_filter import RaidFilter
from ..widget.iv_filter_widget import IVFilterWidget
from ..enums import Nature, AbilityIndex, Gender, Species, StarLevel
from ..widget.checked_combobox import CheckedCombobox
from ..util.path_handler import get_path
from ..nxreader.nxreader import SocketError

if TYPE_CHECKING:
    from typing import Type, Callable
    from .application import Application
    from ..save.raid_block import TeraRaid, RaidBlock

class AutomationWindow(customtkinter.CTkToplevel):
    """Automation window"""
    SAVE_IMAGE: ImageTk.PhotoImage = None
    LOAD_IMAGE: ImageTk.PhotoImage = None
    def __init__(
        self,
        *args,
        settings: dict = None,
        master: Application = None,
        fg_color="default_theme",
        **kwargs
    ):
        self.settings: dict = settings or {}
        super().__init__(*args, master = master, fg_color=fg_color, **kwargs)
        self.master: Application

        self.target_found = False
        self.automation_thread: Thread = None
        self.update_check = None

        self.title("Automation Settings")
        self.handle_close_events()
        self.cache_images()
        self.draw_filter_frame()
        self.draw_settings_frame()
        self.draw_start_button_frame()
        self.parse_settings()

    def cache_images(self):
        """Cache GUI images"""
        if AutomationWindow.SAVE_IMAGE is None:
            AutomationWindow.SAVE_IMAGE = ImageTk.PhotoImage(
                Image.open(
                    get_path("./resources/icons8/save.png")
                )
            )
        if AutomationWindow.LOAD_IMAGE is None:
            AutomationWindow.LOAD_IMAGE = ImageTk.PhotoImage(
                Image.open(
                    get_path("./resources/icons8/load.png")
                )
            )

    def send_webhook_log(self, log_message: str):
        """Send simple string log to webhook if applicable"""
        if self.webhook_check.get():
            webhook = discord_webhook.webhook.DiscordWebhook(
                url = self.webhook_entry.get(),
                content = log_message
            )
            webhook.execute()

    def start_automation(self):
        """Start automation"""
        self.send_webhook_log("Automation Starting.")
        self.target_found = False
        self.start_button.configure(require_redraw = True, text = "Stop Automation")
        self.start_button.configure(command = self.stop_automation)
        self.automation_thread = Thread(target = self.automation_work)
        self.automation_thread.start()
        self.update_check = self.after(1000, self.check_on_automation)

    def stop_automation(self):
        """Stop automation"""
        self.send_webhook_log("Automation Ending.")
        if self.automation_thread:
            self.target_found = True
            self.automation_thread = None
            self.after_cancel(self.update_check)
            self.update_check = None
            self.start_button.configure(require_redraw = True, text = "Start Automation")
            self.start_button.configure(command = self.start_automation)
            if self.master.reader:
                self.master.reader.detach()

    def automation_work(self):
        """Work for automation"""
        total_raid_count = 0
        total_reset_count = 0
        last_seed = None
        try:
            while not self.target_found:
                if self.master.reader:
                    total_raid_count, total_reset_count, last_seed, raid_block = \
                        self.read_raids(total_raid_count, total_reset_count, last_seed)

                    popup_display_builder, webhook_display_builder = self.define_builders()

                    self.filter_raids(raid_block, popup_display_builder, webhook_display_builder)

                    if self.target_found:
                        break

                    self.full_dateskip(check_target_found = True)
                else:
                    self.master.connection_error("Not connected to switch.")
                    self.target_found = True
        except (TimeoutError, struct.error, binascii.Error, SocketError) as error:
            self.stop_automation()
            self.send_webhook_log(f"Exception: <@{self.exception_ping_entry.get()}> ``{error}``")
            raise error
        self.target_found = True
        sys.exit()

    def read_raids(
        self,
        total_raid_count: int,
        total_reset_count: int,
        last_seed: int
    ) -> tuple[int, int, int, RaidBlock]:
        """Read and parse raids"""
        raid_block = self.master.read_all_raids(self.map_render_check.get())
        if raid_block.current_seed != last_seed:
            last_seed = raid_block.current_seed
            total_reset_count += 1
            total_raid_count += 69
        else:
            print("WARNING raid seed is a duplicate of the previous day")
        print(
            f"RAIDS PROCESSED {total_reset_count=} "
            f"{total_raid_count=} "
            f"{raid_block.current_seed=:X}"
        )
        # wait until rendering is done
        while self.master.render_thread is not None:
            self.master.reader.pause(0.2)
        return total_raid_count, total_reset_count, last_seed, raid_block

    def define_builders(self) -> tuple[Callable, Callable]:
        """Define popup and webhook display builders"""
        # popup display of marker info for alerts
        def popup_display_builder(
            raid: TeraRaid,
            _ = None
        ) -> tuple[customtkinter.CTkToplevel, Type[customtkinter.CTkBaseClass]]:
            return self.master.widget_message_window(
                f"Shiny {raid.species} ★"
                if raid.is_shiny else str(raid.species),
                RaidInfoWidget,
                poke_sprite_handler = self.master.sprite_handler,
                raid_data = raid,
                hide_sensitive_info=self.master.hide_info_check.get(),
                fg_color = customtkinter.ThemeManager.theme["color"]["frame_low"],
            )

        # webhook display of info
        def webhook_display_builder(raid: TeraRaid, _ = None):
            if self.embed_select.get():
                webhook = discord_webhook.webhook.DiscordWebhook(
                    url = self.webhook_entry.get(),
                    content = f"<@{self.raid_found_ping_entry.get()}>"
                )
                embed = discord_webhook.webhook.DiscordEmbed(
                    title = f"Shiny {raid.species} ★"
                        if raid.is_shiny else str(raid.species),
                    color = 0xF8C8DC
                )
                embed.set_image("attachment://poke.png")
                embed.set_author(
                    f"{raid.tera_type} Tera Type",
                    icon_url = "attachment://tera.png"
                )
                dummy_widget = RaidInfoWidget(
                    poke_sprite_handler = self.master.sprite_handler,
                    raid_data = raid,
                    hide_sensitive_info=self.master.hide_info_check.get(),
                )

                poke_sprite_img: Image = ImageTk.getimage(dummy_widget.poke_sprite)
                with io.BytesIO() as poke_sprite_bytes:
                    poke_sprite_img.save(poke_sprite_bytes, format = "PNG")
                    webhook.add_file(
                        poke_sprite_bytes.getvalue(),
                        "poke.png"
                    )

                tera_sprite_img: Image = ImageTk.getimage(dummy_widget.tera_sprite)
                with io.BytesIO() as tera_sprite_bytes:
                    tera_sprite_img.save(tera_sprite_bytes, format = "PNG")
                    webhook.add_file(
                        tera_sprite_bytes.getvalue(),
                        "tera.png"
                    )
                embed.add_embed_field("Info", str(dummy_widget.info_display.text))

                webhook.add_embed(embed)
                webhook.execute()
            else:
                popup_window, widget = popup_display_builder(raid)
                time.sleep(1)
                widget: RaidInfoWidget
                img = widget.create_image()
<<<<<<< HEAD
                popup_window.destroy()
=======
                # unsure why this happens even when window is properly destroyed
                with contextlib.suppress(tkinter.TclError):
                    popup_window.destroy()
>>>>>>> a89c851d
                if not os.path.exists(get_path("./found_screenshots/")):
                    os.mkdir(get_path("./found_screenshots/"))
                img.save(get_path(f"./found_screenshots/{raid.seed}.png"))
                with open(get_path(f"./found_screenshots/{raid.seed}.png"), "rb") as img:
                    webhook = discord_webhook.webhook.DiscordWebhook(
                        url = self.webhook_entry.get(),
                        content = f"<@{self.raid_found_ping_entry.get()}>"
                    )
                    webhook.add_file(img.read(), "img.png")
                    webhook.execute()
        return popup_display_builder, webhook_display_builder

    def filter_raids(
        self,
        raid_block: RaidBlock,
        popup_display_builder: Callable,
        webhook_display_builder: Callable
    ):
        """Filter through all raids"""
        raid_filter = self.build_filter()

        for raid in raid_block.raids:
            if not raid.is_enabled:
                continue

            matches_filters = raid_filter.compare(raid)
            self.target_found |= matches_filters

            self.handle_displays(
                popup_display_builder,
                webhook_display_builder,
                raid,
                matches_filters
            )
        # render map if target found
        if self.target_found:
            self.master.read_all_raids(True)
            # wait until rendering is done
            while self.master.render_thread is not None:
                self.master.reader.pause(0.2)

    def build_filter(self) -> RaidFilter:
        """Build RaidFilter"""
        return RaidFilter(
            hp_filter = self.hp_filter.get(),
            atk_filter = self.atk_filter.get(),
            def_filter = self.def_filter.get(),
            spa_filter = self.spa_filter.get(),
            spd_filter = self.spd_filter.get(),
            spe_filter = self.spe_filter.get(),
            ability_filter = self.ability_filter.get(),
            gender_filter = self.gender_filter.get(),
            nature_filter = self.nature_filter.get(),
            species_filter = self.species_filter.get(),
            shiny_filter = self.shiny_filter.get(),
            star_filter = self.difficulty_filter.get()
        )

    def handle_displays(
        self,
        popup_display_builder: Callable,
        webhook_display_builder: Callable,
        raid: TeraRaid,
        matches_filters: bool
    ):
        """Handle popup and webhooks"""
        if matches_filters:
            if self.popup_check.get():
                popup_display_builder(raid)
            if self.webhook_check.get():
                webhook_display_builder(raid)

    def full_dateskip(self, check_target_found = False):
        """Full process of dateskipping w/checks for target_found"""
        self.leave_to_home()
        if check_target_found and self.target_found:
            return
        self.open_settings()
        if check_target_found and self.target_found:
            return
        self.open_datetime()
        if check_target_found and self.target_found:
            return
        self.skip_date()
        if check_target_found and self.target_found:
            return
        self.reopen_game()

    def reopen_game(self):
        """Reopen game from datetime menu"""
        # go back to game
        self.master.reader.manual_click("HOME")
        self.master.reader.pause(0.8)
        self.master.reader.manual_click("HOME")
        self.master.reader.pause(3 if self.master.reader.usb_connection else 5)

    def skip_date(self):
        """Skip date with touch screen"""
        # deselect month (day for non-america) (neccesary for skip to be registered)
        self.master.reader.touch_hold(151, 470, 50)
        self.master.reader.pause(0.2)
        # confirm date
        self.master.reader.touch_hold(1102, 470, 50)
        self.master.reader.pause(0.2)

    def open_datetime(self):
        """Scroll down and open the date change menu"""
        # scroll down to System
        self.master.reader.manual_click("DDOWN", 2.5, 3)
        self.master.reader.manual_click("A")
        # scroll down to datetime
        if self.safe_mode_check.get():
            # https://github.com/LegoFigure11/RaidCrawler/blob/cc9e9176bfcfc1cbc22c6f8c9d6ebaaad78ddc05/Properties/Settings.settings#L32
            for _ in range(38):
                self.master.reader.manual_click("DDOWN", 0.1)
            self.master.reader.pause(0.2)
        else:
            # this is not fully consistent but will not break execution
            self.master.reader.manual_click(
                "DDOWN",
                0.7 if self.master.reader.usb_connection else 0.825
            )
        self.master.reader.manual_click("A")
        self.master.reader.pause(0.4)
        # select Date and Time
        self.master.reader.touch_hold(1006, 386, 50)
        self.master.reader.pause(0.2)

    def open_settings(self):
        """Open settings with touch screen"""
        # select settings icon -> open settings + a third press to be safe
        # touch screen is much faster than dpad
        for _ in range(3):
            self.master.reader.touch_hold(845, 545, 50)
        self.master.reader.pause(0.5 if self.master.reader.usb_connection else 1.5)

    def leave_to_home(self):
        """Leave the game to the home menu"""
        # home button struggles to be recognized
        # this is why zoom must be disabled
        for _ in range(3):
            self.master.reader.click("HOME")
        self.master.reader.pause(1)

    def check_on_automation(self):
        """Check on the progress of automation"""
        if not self.target_found:
            self.after(1000, self.check_on_automation)
        else:
            print("Automation ending.")
            self.stop_automation()

    def draw_start_button_frame(self):
        """Draw start button frame"""
        self.start_button_frame = customtkinter.CTkFrame(master = self, width = 850)
        self.start_button_frame.grid(row = 1, column = 0, columnspan = 4, sticky = "nwse")
        self.start_button = customtkinter.CTkButton(
            master = self.start_button_frame,
            text = "Start Automation",
            width = 850,
            command = self.start_automation
        )
        self.start_button.grid(
            row = 0,
            column = 0,
            columnspan = 4,
            sticky = "nwse",
            padx = 5,
            pady = 0
        )
        self.advance_date_button = customtkinter.CTkButton(
            master = self.start_button_frame,
            text = "Advance Date",
            width = 850,
            command = self.full_dateskip
        )
        self.advance_date_button.grid(
            row = 2,
            column = 0,
            columnspan = 4,
            sticky = "nwse",
            padx = 5,
            pady = 5
        )

    def handle_close_events(self):
        """Handle close events"""
        self.protocol("WM_DELETE_WINDOW", self.on_closing)
        self.bind("<Command-q>", self.on_closing)
        self.bind("<Command-w>", self.on_closing)

    def on_closing(self):
        """Handle closing of the window"""
        # save settings
        self.master.settings['Automation'] = {
            'SafeMode': self.safe_mode_check.get(),
            'MapRender': self.map_render_check.get(),
            'Popup': self.popup_check.get(),
            'Webhook': self.webhook_check.get(),
            'Embed': self.embed_select.get(),
            'WebhookUrl': self.webhook_entry.get(),
            'PingId': self.raid_found_ping_entry.get(),
            'ExceptionPingId': self.exception_ping_entry.get()
        }

        # TODO: make this less hacky
        self.master.automation_window = None

        self.destroy()

    def toggle_webhook_settings(self):
        """Toggle webhook settings on and off"""
        new_state = 'normal' if self.webhook_check.get() else 'disabled'
        self.widget_label.configure(require_redraw = True, state = new_state)
        self.embed_select.configure(require_redraw = True, state = new_state)
        self.webhook_entry_label.configure(require_redraw = True, state = new_state)
        self.webhook_entry.configure(require_redraw = True, state = new_state)
        self.raid_found_ping_entry_label.configure(require_redraw = True, state = new_state)
        self.raid_found_ping_entry.configure(require_redraw = True, state = new_state)
        self.exception_ping_entry_label.configure(require_redraw = True, state = new_state)
        self.exception_ping_entry.configure(require_redraw = True, state = new_state)

    def parse_settings(self):
        """Load settings"""
        automation_settings: dict = self.settings.setdefault('Automation', {})
        self.safe_mode_check.check_state = bool(automation_settings.get('SafeMode', False))
        self.map_render_check.check_state = bool(automation_settings.get('MapRender', False))
        self.popup_check.check_state = bool(automation_settings.get('Popup', False))
        self.webhook_check.check_state = bool(automation_settings.get('Webhook', False))
        self.embed_select.check_state = bool(automation_settings.get('Embed', False))
        self.webhook_entry.insert(0, automation_settings.get('WebhookUrl', ''))
        self.raid_found_ping_entry.insert(0, automation_settings.get('PingId', ''))
        self.exception_ping_entry.insert(0, automation_settings.get('ExceptionPingId', ''))
        self.toggle_webhook_settings()

        # redraw all settings widgets
        self.map_render_check.draw()
        self.popup_check.draw()
        self.webhook_check.draw()
        self.embed_select.draw()
        self.webhook_entry.draw()
        self.raid_found_ping_entry.draw()
        self.exception_ping_entry.draw()

    def draw_settings_frame(self):
        """Draw frame with settings information"""
        self.settings_frame = customtkinter.CTkFrame(master = self, width = 400)
        self.settings_frame.grid(row = 0, column = 2, columnspan = 2, sticky = "nsew")
        self.grid_columnconfigure(2, minsize = 400)

        self.safe_mode_check = customtkinter.CTkCheckBox(
            master = self.settings_frame,
            text = "Safe mode (slower, more consistent)"
        )
        self.safe_mode_check.grid(row = 0, column = 0, columnspan = 2, padx = 10, pady = 10)

        # gui indication settings
        self.map_render_check = customtkinter.CTkCheckBox(
            master = self.settings_frame,
            text = "Render on map each reset (slow)"
        )
        self.map_render_check.grid(row = 1, column = 0, columnspan = 2, padx = 10, pady = 10)

        self.popup_check = customtkinter.CTkCheckBox(
            master = self.settings_frame,
            text = "Display popup when found"
        )
        self.popup_check.grid(row = 2, column = 0, columnspan = 2, padx = 10, pady = 10)

        # webhook settings
        self.webhook_check = customtkinter.CTkCheckBox(
            master = self.settings_frame,
            text = "Webhook Alerts",
            command = self.toggle_webhook_settings
        )
        self.webhook_check.grid(row = 3, column = 0, columnspan = 2, padx = 10, pady = 10)

        self.widget_label = customtkinter.CTkLabel(
            master = self.settings_frame,
            text = "Widget display"
        )
        self.widget_label.grid(row = 4, column = 0, padx = (10, 0), pady = 10)

        self.embed_select = customtkinter.CTkSwitch(
            master = self.settings_frame,
            # padding
            text = "     Embed display"
        )
        self.embed_select.grid(row = 4, column = 1, padx = (0, 10), pady = 10)

        # webook entry
        self.webhook_entry_label = customtkinter.CTkLabel(
            master = self.settings_frame,
            text = "Webhook URL:"
        )
        self.webhook_entry_label.grid(row = 5, column = 0, padx = 10, pady = 10)

        self.webhook_entry = customtkinter.CTkEntry(
            master = self.settings_frame,
            width = 150
        )
        self.webhook_entry.grid(row = 5, column = 1, padx = 10, pady = 10)

        self.raid_found_ping_entry_label = customtkinter.CTkLabel(
            master = self.settings_frame,
            text = "Raid Found ID to Ping:"
        )
        self.raid_found_ping_entry_label.grid(row = 6, column = 0, padx = 10, pady = 10)

        self.raid_found_ping_entry = customtkinter.CTkEntry(
            master = self.settings_frame,
            width = 150
        )
        self.raid_found_ping_entry.grid(row = 6, column = 1, padx = 10, pady = 10)

        self.exception_ping_entry_label = customtkinter.CTkLabel(
            master = self.settings_frame,
            text = "Exception ID to Ping:"
        )
        self.exception_ping_entry_label.grid(row = 7, column = 0, padx = 10, pady = 10)

        self.exception_ping_entry = customtkinter.CTkEntry(
            master = self.settings_frame,
            width = 150
        )
        self.exception_ping_entry.grid(row = 7, column = 1, padx = 10, pady = 10)

    def draw_filter_frame(self):
        """Draw frame with filter information"""
        self.filter_frame = customtkinter.CTkFrame(master = self, width = 400)
        self.filter_frame.grid(row = 0, column = 0, columnspan = 2, sticky = "nsew")
        self.grid_columnconfigure(0, minsize = 450)

        self.hp_filter = IVFilterWidget(self.filter_frame, title = "HP")
        self.hp_filter.grid(row = 0, column = 0, padx = 10, pady = (10, 0), columnspan = 2)

        self.atk_filter = IVFilterWidget(self.filter_frame, title = "ATK")
        self.atk_filter.grid(row = 1, column = 0, padx = 10, columnspan = 2)

        self.def_filter = IVFilterWidget(self.filter_frame, title = "DEF")
        self.def_filter.grid(row = 2, column = 0, padx = 10, columnspan = 2)

        self.spa_filter = IVFilterWidget(self.filter_frame, title = "SPA")
        self.spa_filter.grid(row = 3, column = 0, padx = 10, columnspan = 2)

        self.spd_filter = IVFilterWidget(self.filter_frame, title = "SPD")
        self.spd_filter.grid(row = 4, column = 0, padx = 10, columnspan = 2)

        self.spe_filter = IVFilterWidget(self.filter_frame, title = "SPE")
        self.spe_filter.grid(row = 5, column = 0, padx = 10, columnspan = 2)

        self.nature_label = customtkinter.CTkLabel(
            self.filter_frame,
            text = "Nature:"
        )
        self.nature_label.grid(row = 0, column = 2, pady = (10, 0))

        self.nature_filter = CheckedCombobox(
            self.filter_frame,
            values = list(Nature)
        )
        self.nature_filter.grid(row = 0, column = 3, padx = 10, pady = (10, 0))

        self.ability_label = customtkinter.CTkLabel(
            self.filter_frame,
            text = "Ability:"
        )
        self.ability_label.grid(row = 1, column = 2)

        self.ability_filter = CheckedCombobox(
            self.filter_frame,
            values = list(AbilityIndex)
        )
        self.ability_filter.grid(row = 1, column = 3, padx = 10)

        self.gender_label = customtkinter.CTkLabel(
            self.filter_frame,
            text = "Gender:"
        )
        self.gender_label.grid(row = 2, column = 2)

        self.gender_filter = CheckedCombobox(
            self.filter_frame,
            values = list(Gender)
        )
        self.gender_filter.grid(row = 2, column = 3, padx = 10)

        self.species_label = customtkinter.CTkLabel(
            self.filter_frame,
            text = "Species:"
        )
        self.species_label.grid(row = 3, column = 2)

        self.species_filter = CheckedCombobox(
            self.filter_frame,
            values = sorted(list(Species), key = lambda species: species.name)
        )
        self.species_filter.grid(row = 3, column = 3, padx = 10)

        self.difficulty_label = customtkinter.CTkLabel(
            self.filter_frame,
            text = "Difficulty:"
        )
        self.difficulty_label.grid(row = 4, column = 2)

        self.difficulty_filter = CheckedCombobox(
            self.filter_frame,
            values = list(StarLevel)
        )
        self.difficulty_filter.grid(row = 4, column = 3, padx = 10)

        self.shiny_filter = customtkinter.CTkCheckBox(self.filter_frame, text = "Shiny Only")
        self.shiny_filter.grid(row = 5, column = 2, columnspan = 2)

        self.save_filter_button = customtkinter.CTkButton(
            self.filter_frame,
            text = "",
            image = self.SAVE_IMAGE,
            fg_color = customtkinter.ThemeManager.theme["color"]["frame_low"],
            width = self.SAVE_IMAGE.width(),
            height = self.SAVE_IMAGE.height(),
            command = self.save_filter
        )
        self.save_filter_button.grid(row = 6, column = 0, padx = 5, pady = (125, 5))

        self.load_filter_button = customtkinter.CTkButton(
            self.filter_frame,
            text = "",
            image = self.LOAD_IMAGE,
            fg_color = customtkinter.ThemeManager.theme["color"]["frame_low"],
            width = self.LOAD_IMAGE.width(),
            height = self.LOAD_IMAGE.height(),
            command = self.load_filter
        )
        self.load_filter_button.grid(row = 6, column = 1, padx = 5, pady = (125, 5))

    def save_filter(self):
        """Save current filter to file"""
        filename = filedialog.asksaveasfilename(
            filetypes = (("Filter Json", "*.json"),),
            initialdir = get_path("./resources/filter_settings/")
        )
        if not filename:
            return
        if not filename.endswith(".json"):
            filename = f"{filename}.json"
        filter_json = self.build_filter_json()
        with open(filename, "w+", encoding = "utf-8") as filter_json_file:
            json.dump(filter_json, filter_json_file, indent = 2)

    def build_filter_json(self):
        """Build filter json"""
        return {
            "IVFilter": [
                self.hp_filter.get_tuple(),
                self.atk_filter.get_tuple(),
                self.def_filter.get_tuple(),
                self.spa_filter.get_tuple(),
                self.spd_filter.get_tuple(),
                self.spe_filter.get_tuple()
            ],
            "NatureFilter": self.nature_filter.get(),
            "AbilityFilter": self.ability_filter.get(),
            "GenderFilter": self.gender_filter.get(),
            "SpeciesFilter": self.species_filter.get(),
            "DifficultyFilter": self.difficulty_filter.get(),
            "ShinyFilter": self.shiny_filter.get(),
        }

    def load_filter(self):
        """Load filter from file"""
        filename = filedialog.askopenfilename(
            filetypes = (("Filter Json", "*.json"),),
            initialdir = get_path("./resources/filter_settings/")
        )
        if not filename:
            return
        if not filename.endswith(".json"):
            filename = f"{filename}.json"
        with open(filename, "r", encoding = "utf-8") as filter_json_file:
            filter_json: dict = json.load(filter_json_file)
        self.read_filter_json(filter_json)

    def read_filter_json(self, filter_json):
        """Read filter json"""
        self.load_iv_filter(filter_json)
        self.load_combobox(self.nature_filter, filter_json, "NatureFilter")
        self.load_combobox(self.ability_filter, filter_json, "AbilityFilter")
        self.load_combobox(self.gender_filter, filter_json, "GenderFilter")
        self.load_combobox(self.species_filter, filter_json, "SpeciesFilter")
        self.load_combobox(self.difficulty_filter, filter_json, "DifficultyFilter")
        if filter_json.get("ShinyFilter", False):
            self.shiny_filter.select()
        else:
            self.shiny_filter.deselect()

    def load_iv_filter(self, filter_json: dict):
        """Load iv filter from filter_json"""
        iv_filters = filter_json.get(
            "IVFilter",
            [
                (0, 31),
                (0, 31),
                (0, 31),
                (0, 31),
                (0, 31),
                (0, 31),
            ]
        )
        self.hp_filter.set_tuple(
            iv_filters[0]
        )
        self.atk_filter.set_tuple(
            iv_filters[1]
        )
        self.def_filter.set_tuple(
            iv_filters[2]
        )
        self.spa_filter.set_tuple(
            iv_filters[3]
        )
        self.spd_filter.set_tuple(
            iv_filters[4]
        )
        self.spe_filter.set_tuple(
            iv_filters[5]
        )

    @staticmethod
    def load_combobox(combobox: CheckedCombobox, filter_json: dict, key: str):
        """Load combobox from filter_json"""
        filter_data = filter_json.get(key, [])
        for variable, value in zip(
            combobox.dropdown_menu.variables,
            combobox.dropdown_menu.values
        ):
            variable.set(value in filter_data)
        combobox.dropdown_callback()<|MERGE_RESOLUTION|>--- conflicted
+++ resolved
@@ -221,13 +221,9 @@
                 time.sleep(1)
                 widget: RaidInfoWidget
                 img = widget.create_image()
-<<<<<<< HEAD
-                popup_window.destroy()
-=======
                 # unsure why this happens even when window is properly destroyed
                 with contextlib.suppress(tkinter.TclError):
                     popup_window.destroy()
->>>>>>> a89c851d
                 if not os.path.exists(get_path("./found_screenshots/")):
                     os.mkdir(get_path("./found_screenshots/"))
                 img.save(get_path(f"./found_screenshots/{raid.seed}.png"))
